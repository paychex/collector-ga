--- conflicted
+++ resolved
@@ -64,19 +64,11 @@
         ],
         output: [{
             ...output,
-<<<<<<< HEAD
             file: pkg.browser,
         }, {
             ...output,
             plugins: [terser()],
             file: pkg.browser.replace('.js', '.min.js'),
-=======
-            plugins: [terser()],
-            file: `dist/paychex.collector-ga.min.js`,
-        }, {
-            ...output,
-            file: `dist/paychex.collector-ga.js`,
->>>>>>> 23be08a5
         }],
     },
     // ESM
